--- conflicted
+++ resolved
@@ -101,14 +101,11 @@
 - `help` — Show available commands
 - `shutdown` — Power off the system
 
-<<<<<<< HEAD
-Run any program by typing its name (e.g., `hello`, `rogue`, `crogue`, `forth`).
-=======
-Run any program by typing its name (e.g., `hello`, `rogue`, `crogue`, `lisp`).
+Run any program by typing its name (e.g., `hello`, `rogue`, `crogue`, `forth`, `lisp`).
 
 ### Programming Languages
 - **`lisp.elf`** — Interactive LISP REPL with lambda functions and first-class functions ([see LISP README](lisp/README.md))
->>>>>>> 1c964c8e
+- **`forth.elf`** — Forth interpreter with REPL (stack-based programming language)
 
 ### Games
 - **`rogue.elf`** — Rust rogue-like dungeon game
@@ -118,7 +115,7 @@
 ### Utilities
 - **`fstest.elf`** — Filesystem test utility (tests file creation/writing)
 - **`mkfiles.elf`** — File creation test
-- **`forth.elf`** — Forth interpreter with REPL (stack-based programming language)
+
 
 ### Tests
 - **`curses_test.elf`** — Curses library test
